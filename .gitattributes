--- conflicted
+++ resolved
@@ -1,6 +1,2 @@
-<<<<<<< HEAD
-.csv filter=lfs diff=lfs merge=lfs -text
-speechesEdit.csv filter=lfs diff=lfs merge=lfs -text
-=======
 *.csv filter=lfs diff=lfs merge=lfs -text
->>>>>>> 7f9c9356
+speechesEdit.csv filter=lfs diff=lfs merge=lfs -text